--- conflicted
+++ resolved
@@ -195,14 +195,6 @@
 
   v = rb_str_new(value, vlen);
 
-<<<<<<< HEAD
-  for(ch = RSTRING_PTR(f), end = ch + RSTRING_LEN(f); ch < end; ch++) {
-    if(*ch == '-') {
-      *ch = '_';
-    } else {
-      *ch = toupper(*ch);
-    }
-=======
   f = find_common_field_value(field, flen);
 
   if (f == Qnil) {
@@ -221,7 +213,6 @@
     memcpy(RSTRING_PTR(f) + HTTP_PREFIX_LEN, field, flen);
     assert(*(RSTRING_PTR(f) + RSTRING_LEN(f)) == '\0'); /* paranoia */
     /* fprintf(stderr, "UNKNOWN HEADER <%s>\n", RSTRING_PTR(f)); */
->>>>>>> 237c3a0c
   }
 
   rb_hash_aset(req, f, v);
@@ -310,12 +301,7 @@
 
   rb_hash_aset(req, global_gateway_interface, global_gateway_interface_value);
   if((temp = rb_hash_aref(req, global_http_host)) != Qnil) {
-<<<<<<< HEAD
-    /* ruby better close strings off with a '\0' dammit */
-    colon = strchr(RSTRING_PTR(temp), ':');
-=======
     colon = memchr(RSTRING_PTR(temp), ':', RSTRING_LEN(temp));
->>>>>>> 237c3a0c
     if(colon != NULL) {
       rb_hash_aset(req, global_server_name, rb_str_substr(temp, 0, colon - RSTRING_PTR(temp)));
       rb_hash_aset(req, global_server_port, 
